import tensorflow as tf
import numpy as np
import librosa
#from tensorflow.python.ops.numpy_ops import np_config
#np_config.enable_numpy_behavior()

@tf.function
def time_mask(
    spectrogram,
    num_masks:int=4,
    mask_factor:int=4
):
    """
    Apply time masking to spectrogram
    
    Parameters
    ----------
    spectrogram : tf.Tensor
        Spectrogram to apply time masking to
    num_masks : int, optional
        Number of masks to apply, by default 4
    mask_factor : int, optional
        Maximum number of time frames to mask, by default 4
        
    Returns
    -------
    tf.Tensor
        Masked spectrogram
    """
    in_shape = spectrogram.shape
    def apply_time_mask(
        spec,
        num_masks=4,
        mask_factor=4
    ):
        
        masked_spec = spec.copy()
        _, time_frames = masked_spec.shape
        n_masks = tf.random.uniform(
            shape=[],
            minval=1,
            maxval=num_masks+1,
            dtype=tf.int32
        )
        for _ in range(n_masks):
            t = tf.random.uniform(
                shape=[],
                minval=0,
                maxval=time_frames,
                dtype=tf.int32
            )
            t_mask = tf.random.uniform(
                shape=[],
                minval=1,
                maxval=mask_factor+1,
                dtype=tf.int32
            )
<<<<<<< HEAD
            masked_spec[:, t:t + t_mask, :] = 0
        shape = tf.TensorShape([in_shape[0], in_shape[1], in_shape[2]])
        masked_spec = tf.ensure_shape(masked_spec, shape)
=======
            masked_spec[:, t:t + t_mask] = 0
>>>>>>> 7b94b048
        return masked_spec
    

    return tf.numpy_function(
        apply_time_mask,
        [spectrogram, num_masks, mask_factor],
        tf.float32

    )


@tf.function
def freq_mask(
    spectrogram,
    num_masks=6,
    mask_factor=16
):
    """
    Apply freq masking to spectrogram
    
    Parameters
    ----------
    spectrogram : tf.Tensor
        Spectrogram to apply freq masking to
    num_masks : int, optional
        Number of masks to apply, by default 4
    mask_factor : int, optional
        Maximum number of frequency bins to mask, by default 4

    Returns
    -------
    tf.Tensor
        Masked spectrogram
    """
    def apply_freq_mask(
        spec,
        num_masks=4,
        mask_factor=4
    ):
        masked_spec = spec.copy()
        freq_bins, _ = masked_spec.shape
        n_masks = tf.random.uniform(
            shape=[],
            minval=1,
            maxval=num_masks+1,
            dtype=tf.int32
        )
        for _ in range(n_masks):
            f = tf.random.uniform(
                shape=[],
                minval=0,
                maxval=freq_bins,
                dtype=tf.int32
            )
            f_mask = tf.random.uniform(
                shape=[],
                minval=1,
                maxval=mask_factor+1,
                dtype=tf.int32
            )
            masked_spec[f:f + f_mask, :] = 0
        return masked_spec

    return tf.numpy_function(
        apply_freq_mask,
        [spectrogram, num_masks, mask_factor],
        tf.float32
    )


@tf.function
def time_freq_mask(
    spectrogram,
    num_masks=8,
    time_mask_factor=8,
    freq_mask_factor=16
):
    def apply_time_freq_mask(
        spec,
        num_masks=8,
        time_mask_factor=4,
        freq_mask_factor=4
    ):
        masked_spec = spec.copy()
        freq_bins, time_frames = masked_spec.shape
        n_masks = tf.random.uniform(
            shape=[],
            minval=1,
            maxval=num_masks+1,
            dtype=tf.int32
        )
        for _ in range(n_masks):
            t = tf.random.uniform(
                shape=[],
                minval=0,
                maxval=time_frames,
                dtype=tf.int32
            )
            t_mask = tf.random.uniform(
                shape=[],
                minval=1,
                maxval=time_mask_factor+1,
                dtype=tf.int32
            )
            f = tf.random.uniform(
                shape=[],
                minval=0,
                maxval=freq_bins,
                dtype=tf.int32
            )
            f_mask = tf.random.uniform(
                shape=[],
                minval=1,
                maxval=freq_mask_factor+1,
                dtype=tf.int32
            )
            masked_spec[f:f + f_mask, t:t + t_mask] = 0
        return masked_spec

    return tf.numpy_function(
        apply_time_freq_mask,
        [spectrogram, num_masks, time_mask_factor, freq_mask_factor],
        tf.float32
    )


@tf.function
def time_warp(
    spectrogram,
    max_warping_factor:int=40
):
    """
    Apply time warping to spectrogram

    Parameters
    ----------
    spectrogram : tf.Tensor
        Spectrogram to apply time warping to
    max_warping_factor : int, optional
        Maximum number of time frames to warp, by default 80
    
    Returns
    -------
    tf.Tensor
        Warped spectrogram
    """
    def apply_time_warp(spectrogram, max_warp_factor=50):
        # Copy the input spectrogram to avoid modifying the original array
        warped_spectrogram = spectrogram.copy()
        
        freq_bins, time_frames = warped_spectrogram.shape
        warp_factor = np.random.uniform(0, max_warp_factor)
        start_time = np.random.randint(1, time_frames//2)
        end_time = np.random.randint(start_time + 5, time_frames - 1)

        
        # Calculate the length of the time axis in the spectrogram
        num_frames = spectrogram.shape[1]
        
        # Calculate the number of frames in the time warp range
        warp_range = end_time - start_time + 1
        
        # Calculate the number of frames after warping the time range
        warped_range = int(warp_range / warp_factor)
        
        # Calculate the scaling factor for the time warp
        scale_factor = warp_range / warped_range
        
        # Calculate the new start and end time after warping
        new_start_time = int(start_time + (warp_range - warped_range) / 2)
        new_end_time = new_start_time + warped_range - 1
        
        # Perform the time warp
        for i in range(spectrogram.shape[0]):
            warped_spectrogram[i, new_start_time:new_end_time + 1] = np.interp(
                np.linspace(start_time, end_time, warped_range),
                np.arange(num_frames),
                spectrogram[i]
            )
        
        return warped_spectrogram
    return tf.numpy_function(
        apply_time_warp,
        [spectrogram, max_warping_factor],
        tf.float32
    )
    

### Augmentations for audio data ###
time_stretch_range = (0.8, 1.2)
@tf.function
def time_stretch(
    audio,
):
    """
    Apply time stretching to audio
    
    Parameters
    ----------
    audio : tf.Tensor
        Audio to apply time stretching to
    rate : float, optional
        Rate to stretch audio by, by default 1.0
    
    Returns
    -------
    tf.Tensor
        Stretched audio
    """
    def apply_time_stretch(audio, rate):
        stretched_audio = librosa.effects.time_stretch(
            audio.copy(),
            rate=rate
        )
        return stretched_audio

    rate = tf.random.uniform(
        [],
        minval=time_stretch_range[0],
        maxval=time_stretch_range[1],
        dtype=tf.float32
    )

    return tf.numpy_function(
        apply_time_stretch,
        [audio, rate],
        tf.float32
    )


pitch_shift_range = (-4, 4)
@tf.function
def pitch_shift(
    audio,
):
    """
    Apply pitch shifting to audio
    
    Parameters
    ----------
    audio : tf.Tensor
        Audio to apply pitch shifting to
    n_steps : int, optional
        Number of steps to shift pitch by, by default 0
    
    Returns
    -------
    tf.Tensor
        Pitch shifted audio
    """
    def apply_pitch_shift(audio, n_steps):
        shifted_audio = librosa.effects.pitch_shift(
            audio.copy(),
            sr=22050,
            n_steps=n_steps
        )
        return shifted_audio

    n_steps = tf.random.uniform(
        [],
        minval=pitch_shift_range[0],
        maxval=pitch_shift_range[1],
        dtype=tf.int32
    )

    return tf.numpy_function(
        apply_pitch_shift,
        [audio, n_steps],
        tf.float32
    )<|MERGE_RESOLUTION|>--- conflicted
+++ resolved
@@ -55,13 +55,9 @@
                 maxval=mask_factor+1,
                 dtype=tf.int32
             )
-<<<<<<< HEAD
             masked_spec[:, t:t + t_mask, :] = 0
         shape = tf.TensorShape([in_shape[0], in_shape[1], in_shape[2]])
         masked_spec = tf.ensure_shape(masked_spec, shape)
-=======
-            masked_spec[:, t:t + t_mask] = 0
->>>>>>> 7b94b048
         return masked_spec
     
 
